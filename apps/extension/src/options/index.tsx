import React, { useState, useEffect, useRef } from 'react';
import { createRoot } from 'react-dom/client';
import { Profile, PartialProfile } from '../types/profile';
import { ProfileForm } from '../components/ProfileForm';
<<<<<<< HEAD
=======
import { parseResumeFile } from '../utils/enhancedPdfParser';
import JobListings from '../components/JobListings';
>>>>>>> bba53415
import './styles.css';
import '../components/JobListings.css';

// API configuration
const API_BASE_URL = 'http://localhost:3000';
const API_ENDPOINTS = {
  HEALTH: `${API_BASE_URL}/health`,
  PARSE_RESUME: `${API_BASE_URL}/parse-resume`
};

// Add this tooltip component to show resume format guidance
function ResumeFormatTip() {
  const [showTip, setShowTip] = useState(false);
  
  return (
    <div className="resume-format-tip">
      <button 
        className="tip-button"
        onMouseEnter={() => setShowTip(true)}
        onMouseLeave={() => setShowTip(false)}
        onClick={() => setShowTip(!showTip)}
      >
        ?
      </button>
      {showTip && (
        <div className="tip-popup">
          <h4>Resume Format Tips</h4>
          <p>For best results:</p>
          <ul>
            <li>Use a single-column layout</li>
            <li>Use standard section headings: EXPERIENCE, EDUCATION, SKILLS</li>
            <li>PDF format is preferred</li>
            <li>Use text-based PDFs (not scanned images)</li>
            <li>Use standard fonts (Arial, Times New Roman, Calibri)</li>
          </ul>
        </div>
      )}
    </div>
  );
}

function Options() {
  const [profile, setProfile] = useState<Profile | null>(null);
  const [activeTab, setActiveTab] = useState<'profile' | 'settings' | 'findJobs'>('profile');
  const [loading, setLoading] = useState(true);
  const [error, setError] = useState<string | null>(null);
  const [resumeUploading, setResumeUploading] = useState(false);
  const [uploadProgress, setUploadProgress] = useState(0);
  const [resumeData, setResumeData] = useState<any>(null);
  const fileInputRef = useRef<HTMLInputElement>(null);
  const [uploadStatus, setUploadStatus] = useState<'uploading' | 'success' | 'error'>('uploading');
  const [apiStatus, setApiStatus] = useState<'checking' | 'running' | 'down'>('checking');

  useEffect(() => {
    // Load profile from storage
    // Load profile from storage
    chrome.storage.local.get('profile', (result) => {
      console.log('Loaded profile from storage:', result.profile);
      setProfile(result.profile || null);
      setLoading(false);
    });

<<<<<<< HEAD
    // Check if the resume API is running
    checkApiStatus();
=======
    // Check URL hash for initial tab
    if (window.location.hash === '#findJobs') {
      setActiveTab('findJobs');
    }
>>>>>>> bba53415
  }, []);

  // Function to check if the resume API server is running
  const checkApiStatus = async () => {
    console.log('Checking Resume API status...');
    try {
      const response = await fetch(API_ENDPOINTS.HEALTH, { 
        method: 'GET',
        // Set a timeout to avoid hanging if the server is down
        signal: AbortSignal.timeout(5000)
      });
      
      if (response.ok) {
        console.log('Resume API is running, health check successful');
        
        // If health check is successful, also test CORS
        testCorsConnection();
        
        setApiStatus('running');
      } else {
        console.warn(`Resume API returned non-OK status: ${response.status} ${response.statusText}`);
        setApiStatus('down');
      }
    } catch (error) {
      console.error('Failed to connect to Resume API:', error);
      setApiStatus('down');
    }
  };
  
  // Test CORS connectivity to API
  const testCorsConnection = async () => {
    try {
      console.log('Testing CORS connection to API...');
      const corsTestUrl = `${API_BASE_URL}/cors-test`;
      
      const response = await fetch(corsTestUrl, {
        method: 'GET',
        headers: {
          'Content-Type': 'application/json'
        }
      });
      
      if (response.ok) {
        const data = await response.json();
        console.log('CORS test successful:', data);
      } else {
        console.error('CORS test failed with status:', response.status);
      }
    } catch (error) {
      console.error('CORS test error:', error);
    }
  };

  const handleSaveProfile = (updatedProfile: Partial<Profile>) => {
    try {
      console.log('Saving profile:', updatedProfile);
      chrome.storage.local.set({ profile: updatedProfile }, () => {
        setProfile(updatedProfile as Profile);
        // Show success message
        alert('Profile saved successfully!');
      });
    } catch (error) {
      setError('Failed to save profile');
      console.error('AutoApply: Error saving profile', error);
    }
  };

  const handleClearProfile = () => {
    if (window.confirm('Are you sure you want to clear your profile? This action cannot be undone.')) {
      chrome.storage.local.set({ profile: null }, () => {
        setProfile(null);
        alert('Profile cleared successfully!');
      });
    }
  };

  const handleResumeUpload = async (event: React.ChangeEvent<HTMLInputElement>) => {
    if (!event.target.files || event.target.files.length === 0) {
      console.log('No file selected');
      return;
    }
    
    // First check if the API is running
    if (apiStatus !== 'running') {
      console.warn('Resume parsing service is not available. API status:', apiStatus);
      alert('Resume parsing service is not available. Please make sure the API server is running.');
      return;
    }
    
    setUploadStatus('uploading');
    setResumeUploading(true);
    setUploadProgress(0);
    
    try {
      const file = event.target.files[0];
      console.log('Uploading resume file:', file.name, 'Type:', file.type, 'Size:', file.size);
      
      // Set up progress simulation
      const progressInterval = setInterval(() => {
        setUploadProgress(prev => {
          const newValue = prev < 95 ? prev + 5 : prev;
          console.log('Upload progress:', newValue + '%');
          return newValue;
        });
      }, 100);
      
      try {
        // Create form data and send to API
        const formData = new FormData();
        formData.append('file', file);
        
        console.log('Sending resume to API endpoint:', API_ENDPOINTS.PARSE_RESUME);
        
        // Call the resume parsing API
        const response = await fetch(API_ENDPOINTS.PARSE_RESUME, {
          method: 'POST',
          body: formData,
        });
        
        console.log('API response status:', response.status, response.statusText);
        
        if (!response.ok) {
          console.error('Resume API returned error status:', response.status);
          const errorData = await response.json();
          console.error('API error details:', errorData);
          throw new Error(errorData.error || 'Failed to parse resume');
        }
        
        // Get the parsed data from API
        const apiData = await response.json();
        console.log('Resume API raw response:', apiData);
        
        if (apiData.structuredData) {
          console.log('API returned structured data:', {
            personalFields: Object.keys(apiData.structuredData.personal || {}),
            workExperience: (apiData.structuredData.workExperience || []).length + ' entries',
            education: (apiData.structuredData.education || []).length + ' entries',
            skills: (apiData.structuredData.skills || []).length + ' skills'
          });
        } else {
          console.warn('API response does not contain structured data');
        }
        
        // Convert API response to our profile format
        console.log('Converting API response to profile format...');
        const parsedData = convertApiResponseToProfile(apiData);
        
        // Get the current profile from storage
        console.log('Retrieving current profile from storage');
        const { profile: currentProfile } = await chrome.storage.local.get('profile');
        
        // Create a merged profile by combining the current profile and parsed data
        // Give priority to parsed data where available
        const mergedProfile: Partial<Profile> = {
          ...currentProfile,
          ...parsedData,
          personal: {
            ...(currentProfile?.personal || {}),
            ...(parsedData.personal || {})
          },
          workExperience: [
            ...(parsedData.workExperience || []),
            ...((currentProfile?.workExperience || []).filter(exp => 
              !(parsedData.workExperience || []).some(newExp => 
                newExp.company === exp.company && newExp.title === exp.title
              )
            ))
          ],
          education: [
            ...(parsedData.education || []),
            ...((currentProfile?.education || []).filter(edu => 
              !(parsedData.education || []).some(newEdu => 
                newEdu.institution === edu.institution && newEdu.degree === edu.degree
              )
            ))
          ],
          skills: [
            ...(parsedData.skills || []),
            ...((currentProfile?.skills || []).filter(skill => 
              !(parsedData.skills || []).some(newSkill => 
                typeof skill === 'object' && typeof newSkill === 'object' && newSkill.name === skill.name
              )
            ))
          ]
        };
        
        // Show what we found in the logs
        console.log('Merged profile:', mergedProfile);
        console.log('Personal info found:', mergedProfile.personal || 'None');
        console.log('Work experience found:', mergedProfile.workExperience?.length || 0, 'entries');
        console.log('Education found:', mergedProfile.education?.length || 0, 'entries');
        console.log('Skills found:', mergedProfile.skills?.length || 0, 'skills');
        
        // Save the profile to Chrome storage
        await chrome.storage.local.set({ profile: mergedProfile });
        
        clearInterval(progressInterval);
        setUploadProgress(100);
        setUploadStatus('success');
        setProfile(mergedProfile as Profile);
        setResumeUploading(false);
        
        setResumeData({
          personal: mergedProfile.personal || {},
          workExperience: mergedProfile.workExperience || [],
          education: mergedProfile.education || [],
          skills: mergedProfile.skills || []
        });

        // Show a more detailed success message
        const personalInfoCount = Object.values(mergedProfile.personal || {}).filter(Boolean).length;
        alert(`Resume parsed successfully! 

Found:
${personalInfoCount > 0 ? `✓ Personal info: ${personalInfoCount} fields` : '✗ No personal info detected'}
${mergedProfile.workExperience?.length ? `✓ Work experience: ${mergedProfile.workExperience.length} entries` : '✗ No work experience detected'}
${mergedProfile.education?.length ? `✓ Education: ${mergedProfile.education.length} entries` : '✗ No education detected'}
${mergedProfile.skills?.length ? `✓ Skills: ${mergedProfile.skills.length} skills` : '✗ No skills detected'}

Review your profile to verify the information and make any necessary corrections.
`);
      } finally {
        // Always clean up the interval
        clearInterval(progressInterval);
        
        // Reset the file input
        event.target.value = '';
      }
    } catch (error) {
      console.error('Resume parsing error details:', error);
      console.error('Error stack:', error instanceof Error ? error.stack : 'No stack trace');
      setUploadStatus('error');
      setUploadProgress(0);
      setResumeUploading(false);
      
      // Show more helpful error message if the API is down
      if (apiStatus !== 'running') {
        alert('Unable to connect to the resume parsing service. Please make sure the API server is running and try again.');
      } else {
        alert(`Error parsing resume: ${error instanceof Error ? error.message : 'Unknown error'}`);
      }
    }
  };

  // Function to convert API response to our profile format
  const convertApiResponseToProfile = (apiData: any): Partial<Profile> => {
    console.log('convertApiResponseToProfile: Processing API response');
    
    // If the API returned structured data, use that directly
    if (apiData.structuredData) {
      console.log('Using structured data from API with fields:', Object.keys(apiData.structuredData));
      
      try {
        const { personal, workExperience, education, skills } = apiData.structuredData;
        
        console.log('Personal data fields:', Object.keys(personal || {}));
        console.log('Work experience entries:', (workExperience || []).length);
        console.log('Education entries:', (education || []).length);
        console.log('Skills entries:', (skills || []).length);
        
        // Return the structured data in our profile format
        const formattedProfile = {
          personal: {
            ...personal,
            // Ensure we have proper typing for any missing fields
            firstName: personal?.firstName || '',
            lastName: personal?.lastName || '',
            email: personal?.email || '',
            phone: personal?.phone || ''
          },
          workExperience: (workExperience || []).map((exp: any) => ({
            company: exp.company || '',
            title: exp.title || '',
            startDate: exp.startDate || '',
            endDate: exp.endDate || '',
            description: exp.description || '',
            location: exp.location || ''
          })),
          education: (education || []).map((edu: any) => ({
            institution: edu.institution || '',
            degree: edu.degree || '',
            fieldOfStudy: edu.fieldOfStudy || '',
            startDate: edu.startDate || '',
            endDate: edu.endDate || ''
          })),
          skills: (skills || []).map((skill: any) => ({
            name: typeof skill === 'string' ? skill : skill.name || ''
          }))
        };
        
        console.log('Formatted profile:', formattedProfile);
        return formattedProfile;
      } catch (error) {
        console.error('Error processing structured data:', error);
        console.error('Falling back to manual extraction');
        // Fall through to the text extraction below
      }
    }
    
    // If there's no structured data, fall back to parsing the text
    const text = apiData.text || '';
    console.log('No structured data found, parsing text manually. Text length:', text.length);
    
    // Extract personal information
    const personal: any = {};
    
    // Email
    const emailRegex = /\b[A-Za-z0-9._%+-]+@[A-Za-z0-9.-]+\.[A-Z|a-z]{2,}\b/g;
    const emails = text.match(emailRegex);
    if (emails && emails.length > 0) {
      personal.email = emails[0];
    }
    
    // Phone
    const phoneRegex = /\b(\+\d{1,2}\s)?\(?\d{3}\)?[\s.-]?\d{3}[\s.-]?\d{4}\b/g;
    const phones = text.match(phoneRegex);
    if (phones && phones.length > 0) {
      personal.phone = phones[0];
    }
    
    // Name - basic extraction, look for patterns
    const nameMatch = text.match(/^([A-Z][a-z]+)\s+([A-Z][a-z]+)/);
    if (nameMatch) {
      personal.firstName = nameMatch[1];
      personal.lastName = nameMatch[2];
    }
    
    // Find sections in the text
    const sections: {[key: string]: string} = {};
    
    // Look for common section headers
    const sectionPatterns = [
      { name: 'experience', regex: /\b(EXPERIENCE|EMPLOYMENT|WORK HISTORY)[\s:]*\n/i },
      { name: 'education', regex: /\b(EDUCATION|ACADEMIC|QUALIFICATION)[\s:]*\n/i },
      { name: 'skills', regex: /\b(SKILLS|EXPERTISE|COMPETENCIES|ABILITIES)[\s:]*\n/i },
    ];
    
    // Find the start of each section
    for (const section of sectionPatterns) {
      const match = text.match(section.regex);
      if (match) {
        const startIndex = match.index! + match[0].length;
        sections[section.name] = text.substring(startIndex);
      }
    }
    
    // Extract work experience (simplified)
    const workExperience: Array<{
      company: string;
      title: string;
      startDate: string;
      endDate: string;
      description: string;
      location?: string;
    }> = [];
    
    if (sections.experience) {
      // Simple extraction, in a real implementation this would be more robust
      const lines = sections.experience.split('\n').filter(line => line.trim().length > 0);
      
      let currentCompany = '';
      let currentTitle = '';
      
      for (let i = 0; i < Math.min(lines.length, 10); i++) {
        const line = lines[i].trim();
        
        // Look for patterns that might indicate job titles or companies
        if (line.match(/^[A-Z][a-zA-Z\s]+$/) && !currentCompany) {
          currentCompany = line;
        } else if (line.match(/(engineer|developer|manager|director|analyst|specialist|consultant)/i) && !currentTitle) {
          currentTitle = line;
        }
        
        // If we have both, add an experience entry
        if (currentCompany && currentTitle) {
          workExperience.push({
            company: currentCompany,
            title: currentTitle,
            startDate: '',
            endDate: '',
            description: 'Extracted from resume'
          });
          
          // Reset for next entry
          currentCompany = '';
          currentTitle = '';
        }
      }
    }
    
    // Extract skills (simplified)
    const skills: Array<{ name: string }> = [];
    
    if (sections.skills) {
      // Split by common separators
      const skillItems = sections.skills.split(/[,|•;\n]/).map(s => s.trim()).filter(s => s.length > 2 && s.length < 30);
      
      // Filter out common non-skill words
      const filteredSkills = skillItems.filter(skill => {
        const lowerSkill = skill.toLowerCase();
        return !['and', 'the', 'with', 'for', 'experience', 'years'].includes(lowerSkill);
      });
      
      // Take up to 15 skills
      for (let i = 0; i < Math.min(filteredSkills.length, 15); i++) {
        skills.push({ name: filteredSkills[i] });
      }
    }
    
    // Extract education (simplified)
    const education: Array<{
      institution: string;
      degree: string;
      fieldOfStudy: string;
      startDate: string;
      endDate: string;
    }> = [];
    
    if (sections.education) {
      // Simple extraction
      const lines = sections.education.split('\n').filter(line => line.trim().length > 0);
      
      let currentInstitution = '';
      let currentDegree = '';
      
      for (let i = 0; i < Math.min(lines.length, 10); i++) {
        const line = lines[i].trim();
        
        // Look for institutions
        if (line.match(/(university|college|institute|school)/i) && !currentInstitution) {
          currentInstitution = line;
        } 
        // Look for degrees
        else if (line.match(/(bachelor|master|phd|bs|ba|ms|ma|degree)/i) && !currentDegree) {
          currentDegree = line;
        }
        
        // If we have both, add an education entry
        if (currentInstitution && currentDegree) {
          education.push({
            institution: currentInstitution,
            degree: currentDegree,
            fieldOfStudy: '',
            startDate: '',
            endDate: ''
          });
          
          // Reset for next entry
          currentInstitution = '';
          currentDegree = '';
        }
      }
    }
    
    return {
      personal,
      workExperience,
      education,
      skills
    };
  };

  if (loading) {
    return <div className="loading">Loading...</div>;
  }

  return (
    <div className="options-page">
      <header>
        <div className="logo">
          <h1>AutoApply</h1>
        </div>
        <div className="header-actions">
          <a 
            href="https://www.autoapply.ai/faq" 
            target="_blank"
            rel="noopener noreferrer"
            className="help-link"
          >
            Help
          </a>
        </div>
      </header>

      <div className="content-container">
        <div className="main-content">
          {error && <div className="error-message">{error}</div>}

          <div className="tabs-navigation">
            <button onClick={() => setActiveTab('profile')} className={activeTab === 'profile' ? 'active' : ''}>Profile</button>
            <button onClick={() => setActiveTab('settings')} className={activeTab === 'settings' ? 'active' : ''}>Settings</button>
            <button onClick={() => setActiveTab('findJobs')} className={activeTab === 'findJobs' ? 'active' : ''}>Find Jobs</button>
          </div>

          {activeTab === 'profile' && (
            <div className="profile-container">
              <div className="profile-header">
                <div>
                  <h2>Your Profile</h2>
                <p className="section-description">
                  Complete your profile to enable automatic application filling. 
                  This information will be used to fill out job applications.
                </p>
              </div>
              <div className="resume-upload">
                <input 
                  type="file" 
                  ref={fileInputRef}
                  onChange={handleResumeUpload}
                  accept=".pdf,.doc,.docx,.txt,.rtf"
                  style={{ display: 'none' }}
                />
                <div className="upload-buttons">
                  <button 
                    className="upload-button"
                    onClick={(e) => { e.preventDefault(); fileInputRef.current?.click(); }}
                    disabled={resumeUploading || apiStatus === 'down'}
                  >
                    {resumeUploading ? 'Parsing Resume...' : 'Import from Resume'}
                  </button>
                  <ResumeFormatTip />
                </div>

                {apiStatus === 'down' && (
                  <div className="api-status-warning">
                    ⚠️ Resume parsing service is not available. 
                    <a href="#" onClick={(e) => { e.preventDefault(); checkApiStatus(); }}>Retry connection</a>
                    <button 
                      className="test-api-btn"
                      onClick={(e) => {
                        e.preventDefault();
                        
                        // Show connection details
                        alert(`API connection details:
- Base URL: ${API_BASE_URL}
- Health endpoint: ${API_ENDPOINTS.HEALTH}
- Parse endpoint: ${API_ENDPOINTS.PARSE_RESUME}

Please make sure the Resume API server is running at this address.
You can start it using the proper command in your terminal.`);
                      }}
                    >
                      Connection Info
                    </button>
                  </div>
                )}

                {resumeUploading && (
                  <div className="progress-container">
                    <div className="progress-bar">
                      <div 
                        className="progress-fill" 
                        style={{ width: `${uploadProgress}%` }}
                      ></div>
                    </div>
                    <span className="progress-text">{uploadProgress}%</span>
                  </div>
                )}

                {resumeData && !resumeUploading && (
                  <div className="resume-success">
                    <p>✓ Resume data imported!</p>
                  </div>
                )}
              </div>
            </div>

            <ProfileForm 
              initialProfile={profile || undefined}
              onSubmit={handleSaveProfile}
              onClear={handleClearProfile}
            />
            </div>
          )}
          
          {activeTab === 'settings' && (
            <div className="settings-container">
              <h2>Extension Settings</h2>
              <div className="setting-group">
                <div className="setting-row">
                <div className="setting-label">
                  <h3>Auto-detect ATS</h3>
                  <p>Automatically detect Application Tracking Systems</p>
                </div>
                <div className="setting-control">
                  <label className="toggle">
                    <input type="checkbox" checked={true} readOnly />
                    <span className="slider"></span>
                  </label>
                </div>
              </div>

              <div className="setting-row">
                <div className="setting-label">
                  <h3>Auto-fill on load</h3>
                  <p>Automatically fill out forms when a job application page loads</p>
                </div>
                <div className="setting-control">
                  <label className="toggle">
                    <input type="checkbox" checked={false} readOnly />
                    <span className="slider"></span>
                  </label>
                </div>
              </div>
              
              <div className="setting-row">
                <div className="setting-label">
                  <h3>Notifications</h3>
                  <p>Receive notifications when AutoApply performs actions</p>
                </div>
                <div className="setting-control">
                  <label className="toggle">
                    <input type="checkbox" checked={true} readOnly />
                    <span className="slider"></span>
                  </label>
                </div>
              </div>
            </div>
            </div>
          )}

          {activeTab === 'findJobs' && (
            <div className="find-jobs-container">
              <JobListings />
            </div>
          )}
        </div>
      </div>

      <footer>
        <p>AutoApply &copy; {new Date().getFullYear()} | <a href="https://www.autoapply.ai/privacy" target="_blank" rel="noopener noreferrer">Privacy Policy</a></p>
      </footer>
    </div>
  );
}

// Render the Options React app
const container = document.getElementById('root');
if (container) {
  const root = createRoot(container);
  root.render(<Options />);
} <|MERGE_RESOLUTION|>--- conflicted
+++ resolved
@@ -2,13 +2,8 @@
 import { createRoot } from 'react-dom/client';
 import { Profile, PartialProfile } from '../types/profile';
 import { ProfileForm } from '../components/ProfileForm';
-<<<<<<< HEAD
-=======
 import { parseResumeFile } from '../utils/enhancedPdfParser';
-import JobListings from '../components/JobListings';
->>>>>>> bba53415
 import './styles.css';
-import '../components/JobListings.css';
 
 // API configuration
 const API_BASE_URL = 'http://localhost:3000';
@@ -50,7 +45,7 @@
 
 function Options() {
   const [profile, setProfile] = useState<Profile | null>(null);
-  const [activeTab, setActiveTab] = useState<'profile' | 'settings' | 'findJobs'>('profile');
+  const [activeTab, setActiveTab] = useState<'profile' | 'settings'>('profile');
   const [loading, setLoading] = useState(true);
   const [error, setError] = useState<string | null>(null);
   const [resumeUploading, setResumeUploading] = useState(false);
@@ -69,15 +64,8 @@
       setLoading(false);
     });
 
-<<<<<<< HEAD
     // Check if the resume API is running
     checkApiStatus();
-=======
-    // Check URL hash for initial tab
-    if (window.location.hash === '#findJobs') {
-      setActiveTab('findJobs');
-    }
->>>>>>> bba53415
   }, []);
 
   // Function to check if the resume API server is running
@@ -569,7 +557,6 @@
           <div className="tabs-navigation">
             <button onClick={() => setActiveTab('profile')} className={activeTab === 'profile' ? 'active' : ''}>Profile</button>
             <button onClick={() => setActiveTab('settings')} className={activeTab === 'settings' ? 'active' : ''}>Settings</button>
-            <button onClick={() => setActiveTab('findJobs')} className={activeTab === 'findJobs' ? 'active' : ''}>Find Jobs</button>
           </div>
 
           {activeTab === 'profile' && (
@@ -699,11 +686,7 @@
             </div>
           )}
 
-          {activeTab === 'findJobs' && (
-            <div className="find-jobs-container">
-              <JobListings />
-            </div>
-          )}
+
         </div>
       </div>
 
